package handlers

import (
	"context"
	"encoding/json"
	"log/slog"

<<<<<<< HEAD
	"github.com/farshidtz/senml/v2"
=======
>>>>>>> 8dcfe722
	"github.com/google/uuid"

	"github.com/diwise/iot-events/internal/pkg/mediator"
	"github.com/diwise/messaging-golang/pkg/messaging"
<<<<<<< HEAD
)

func NewTopicMessageHandler(messenger messaging.MsgContext, m mediator.Mediator, _ *slog.Logger) messaging.TopicMessageHandler {
	return func(ctx context.Context, itm messaging.IncomingTopicMessage, l *slog.Logger) {
=======
	"github.com/diwise/senml"
	"github.com/diwise/service-chassis/pkg/infrastructure/o11y/logging"
)

func NewTopicMessageHandler(messenger messaging.MsgContext, m mediator.Mediator, _ *slog.Logger) messaging.TopicMessageHandler {
	return func(ctx context.Context, d messaging.IncomingTopicMessage, logger *slog.Logger) {

		ctx = logging.NewContextWithLogger(ctx, logger)

>>>>>>> 8dcfe722
		msg := struct {
			Tenant *string     `json:"tenant,omitempty"`
			Pack   *senml.Pack `json:"pack,omitempty"`
		}{}

<<<<<<< HEAD
		err := json.Unmarshal(itm.Body(), &msg)
=======
		err := json.Unmarshal(d.Body(), &msg)
>>>>>>> 8dcfe722
		if err != nil {
			l.Error("failed to unmarshal message", "err", err.Error())
			return
		}

		tenant := ""

		if msg.Tenant != nil {
			tenant = *msg.Tenant
		}

		if tenant == "" && msg.Pack != nil {
			t, ok := msg.Pack.GetStringValue(senml.FindByName("tenant"))
			if ok {
				tenant = t
			}
		}

		if tenant == "" {
			l.Debug("message contains no tenant")
			return
		}

<<<<<<< HEAD
		messageId := uuid.New().String()

		m.Publish(ctx, mediator.NewMessage(messageId, itm.TopicName(), tenant, itm.Body()))
=======
		m.Publish(ctx, mediator.NewMessage(uuid.New().String(), d.TopicName(), tenant, d.Body()))
>>>>>>> 8dcfe722
	}
}<|MERGE_RESOLUTION|>--- conflicted
+++ resolved
@@ -5,20 +5,10 @@
 	"encoding/json"
 	"log/slog"
 
-<<<<<<< HEAD
-	"github.com/farshidtz/senml/v2"
-=======
->>>>>>> 8dcfe722
 	"github.com/google/uuid"
 
 	"github.com/diwise/iot-events/internal/pkg/mediator"
 	"github.com/diwise/messaging-golang/pkg/messaging"
-<<<<<<< HEAD
-)
-
-func NewTopicMessageHandler(messenger messaging.MsgContext, m mediator.Mediator, _ *slog.Logger) messaging.TopicMessageHandler {
-	return func(ctx context.Context, itm messaging.IncomingTopicMessage, l *slog.Logger) {
-=======
 	"github.com/diwise/senml"
 	"github.com/diwise/service-chassis/pkg/infrastructure/o11y/logging"
 )
@@ -28,19 +18,14 @@
 
 		ctx = logging.NewContextWithLogger(ctx, logger)
 
->>>>>>> 8dcfe722
 		msg := struct {
 			Tenant *string     `json:"tenant,omitempty"`
 			Pack   *senml.Pack `json:"pack,omitempty"`
 		}{}
 
-<<<<<<< HEAD
-		err := json.Unmarshal(itm.Body(), &msg)
-=======
 		err := json.Unmarshal(d.Body(), &msg)
->>>>>>> 8dcfe722
 		if err != nil {
-			l.Error("failed to unmarshal message", "err", err.Error())
+			logger.Error("failed to unmarshal message", "err", err.Error())
 			return
 		}
 
@@ -58,16 +43,10 @@
 		}
 
 		if tenant == "" {
-			l.Debug("message contains no tenant")
+			logger.Debug("message contains no tenant")
 			return
 		}
 
-<<<<<<< HEAD
-		messageId := uuid.New().String()
-
-		m.Publish(ctx, mediator.NewMessage(messageId, itm.TopicName(), tenant, itm.Body()))
-=======
 		m.Publish(ctx, mediator.NewMessage(uuid.New().String(), d.TopicName(), tenant, d.Body()))
->>>>>>> 8dcfe722
 	}
 }